--- conflicted
+++ resolved
@@ -303,17 +303,11 @@
                                     <summary>{{ trimBenchName(bench.name) }}</summary>
                                 </details>
                             </th>
-<<<<<<< HEAD
-                            <td>min: <span v-bind:class="percentClass(bench.minPct)">{{bench.minPct}}%</span></td>
-                            <td>max: <span v-bind:class="percentClass(bench.maxPct)">{{bench.maxPct}}%</span></td>
-                            <td></td>
-=======
-                            <td>avg: <span v-bind:class="percentClass(bench.avgPct)">{{bench.avgPct}}%</span></td>
                             <td>min: <span v-bind:class="percentClass(bench.minPct)">{{bench.minPct}}%</span></td>
                             <td>max: <span
                                     v-bind:class="percentClass(bench.maxPct)">{{bench.maxPct}}%{{isDodgyBench(bench)
                                     ? "?" : ""}}</span></td>
->>>>>>> 83d3c3e2
+                            <td></td>
                         </tr>
                         <template v-for="run in bench.variants">
                             <tr>
@@ -566,16 +560,9 @@
                 percentLink(commit, baseCommit, bench, run) {
                     return `/detailed-query.html?commit=${commit}&base_commit=${baseCommit}&benchmark=${bench}&run_name=${run}`;
                 },
-<<<<<<< HEAD
-=======
                 commitLink(commit) {
                     return `https://github.com/rust-lang/rust/commit/${commit}`;
                 },
-                benchGroupToggle(e) {
-                    const element = e.target;
-                    toggleBenchGroup(element);
-                },
->>>>>>> 83d3c3e2
                 formatDate(date) {
                     date = new Date(date);
                     function padStr(i) {
